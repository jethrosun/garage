--- conflicted
+++ resolved
@@ -1,4 +1,3 @@
-<<<<<<< HEAD
 //! Implements a CausalContext, which is a set of timestamps for each
 //! node -- a vector clock --, indicating that the versions with
 //! timestamps <= these numbers have been seen and can be
@@ -8,9 +7,7 @@
 //! "causality token", is used in the API and must be sent along with
 //! each write or delete operation to indicate the previously seen
 //! versions that we want to overwrite or delete.
-=======
 use base64::prelude::*;
->>>>>>> 611792dd
 
 use std::collections::BTreeMap;
 use std::convert::TryInto;
@@ -73,19 +70,11 @@
 
 		BASE64_URL_SAFE_NO_PAD.encode(bytes)
 	}
-<<<<<<< HEAD
 
 	/// Parse from base64-encoded binary representation.
 	/// Returns None on error.
 	pub fn parse(s: &str) -> Option<Self> {
-		let bytes = base64::decode_config(s, base64::URL_SAFE_NO_PAD).ok()?;
-=======
-	/// Parse from base64-encoded binary representation
-	pub fn parse(s: &str) -> Result<Self, String> {
-		let bytes = BASE64_URL_SAFE_NO_PAD
-			.decode(s)
-			.map_err(|e| format!("bad causality token base64: {}", e))?;
->>>>>>> 611792dd
+		let bytes = BASE64_URL_SAFE_NO_PAD.decode(s).ok()?;
 		if bytes.len() % 16 != 8 || bytes.len() < 8 {
 			return None;
 		}
